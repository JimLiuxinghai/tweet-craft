--- conflicted
+++ resolved
@@ -206,80 +206,8 @@
           ]
         }
       },
-<<<<<<< HEAD
       '媒体信息': {
         files: {}
-=======
-      '类型': {
-        select: {
-          options: [
-            { name: '原创推文', color: 'blue' },
-            { name: '转推', color: 'green' },
-            { name: '引用推文', color: 'yellow' },
-            { name: '回复', color: 'gray' }
-          ]
-        }
-      },
-      '优先级': {
-        select: {
-          options: [
-            { name: '高', color: 'red' },
-            { name: '中', color: 'yellow' },
-            { name: '低', color: 'gray' }
-          ]
-        }
-      },
-      '包含图片': {
-        checkbox: {}
-      },
-      '包含视频': {
-        checkbox: {}
-      },
-      '包含链接': {
-        checkbox: {}
-      },
-      '媒体文件': {
-        files: {}
-      },
-      '媒体摘要': {
-        rich_text: {}
-      },
-      '点赞数': {
-        number: {}
-      },
-      '转推数': {
-        number: {}
-      },
-      '回复数': {
-        number: {}
-      },
-      '已读': {
-        checkbox: {}
-      },
-      '收藏': {
-        checkbox: {}
-      },
-      '状态': {
-        select: {
-          options: [
-            { name: '待阅读', color: 'yellow' },
-            { name: '已阅读', color: 'green' },
-            { name: '已归档', color: 'gray' }
-          ]
-        }
-      },
-      '分类': {
-        select: {
-          options: [
-            { name: '技术', color: 'blue' },
-            { name: '资讯', color: 'green' },
-            { name: '学习', color: 'purple' },
-            { name: '工作', color: 'red' },
-            { name: '生活', color: 'yellow' },
-            { name: '其他', color: 'gray' }
-          ]
-        }
->>>>>>> ba7f82cf
       }
     };
 
@@ -352,19 +280,11 @@
     }
   }
 
-<<<<<<< HEAD
   private formatTweetForNotion(tweetData: TweetData): CreatePageParameters['properties'] {
     const { content, author, username, url, publishTime, tags = [], category } = tweetData;
 
     const titleContent = content.slice(0, 100) + (content.length > 100 ? '...' : '');
     const richContent = `作者: ${author} (@${username})\n\n${content}`;
-=======
-  private formatTweetForNotion(
-    tweetData: TweetData,
-    mediaPropertyMap?: { mediaFilesProperty?: string; mediaSummaryProperty?: string }
-  ): CreatePageParameters['properties'] {
-    const { content, author, username, url, publishTime, type, media, stats, tags = [], category } = tweetData;
->>>>>>> ba7f82cf
 
     const mediaAssets = media.assets || [];
     const mediaSummary = this.buildMediaSummary(mediaAssets);
@@ -404,49 +324,8 @@
       '标签': {
         multi_select: tags.map(tag => ({ name: tag }))
       },
-<<<<<<< HEAD
       '媒体信息': {
         files: []
-=======
-      '包含图片': {
-        checkbox: media.hasImages || mediaAssets.some(asset => asset.type === 'image')
-      },
-      '包含视频': {
-        checkbox: media.hasVideo || mediaAssets.some(asset => asset.type === 'video' || asset.type === 'gif')
-      },
-      '包含链接': {
-        checkbox: media.hasLinks || mediaAssets.some(asset => asset.type === 'link')
-      },
-      '点赞数': {
-        number: stats.likes || 0
-      },
-      '转推数': {
-        number: stats.retweets || 0
-      },
-      '回复数': {
-        number: stats.replies || 0
-      },
-      '状态': {
-        select: {
-          name: '待阅读'
-        }
-      },
-      '已读': {
-        checkbox: false
-      },
-      '收藏': {
-        checkbox: false
-      },
-      '优先级': {
-        select: {
-          name: '中'
-        }
-      },
-      '分类': {
-        select: {
-          name: category || '其他'
-        }
->>>>>>> ba7f82cf
       }
     };
 
@@ -574,7 +453,6 @@
   async getUserPages(): Promise<Array<{ id: string; title: string; url: string }>> {
     try {
       const pages = await this.searchPages('');
-<<<<<<< HEAD
       return pages
         .filter(page => page.parent?.type === 'workspace')
         .map(page => ({
@@ -582,13 +460,6 @@
           title: page.properties.title?.title?.[0]?.plain_text || 'Untitled',
           url: page.url
         }));
-=======
-      return pages.map(page => ({
-        id: page.id,
-        title: this.extractPageTitle(page),
-        url: page.url
-      }));
->>>>>>> ba7f82cf
     } catch (error) {
       console.error('Error getting user pages:', error);
       return [];
